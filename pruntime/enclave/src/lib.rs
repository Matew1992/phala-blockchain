--- conflicted
+++ resolved
@@ -658,11 +658,8 @@
 const ACTION_LOAD_STATES: u8 = 4;
 const ACTION_SYNC_HEADER: u8 = 5;
 const ACTION_QUERY: u8 = 6;
-<<<<<<< HEAD
-const ACTION_PING: u8 = 7;
-=======
 const ACTION_DISPATCH_BLOCK: u8 = 7;
->>>>>>> 4fcc6617
+const ACTION_PING: u8 = 8;
 const ACTION_SET: u8 = 21;
 const ACTION_GET: u8 = 22;
 
@@ -1547,13 +1544,9 @@
         "initialized": initialized,
         "public_key": s_pk,
         "ecdh_public_key": s_ecdh_pk,
-<<<<<<< HEAD
+        "headernum": headernum,
         "blocknum": blocknum,
         "machine_id": machine_id,
-=======
-        "headernum": headernum,
-        "blocknum": blocknum
->>>>>>> 4fcc6617
     }))
 }
 

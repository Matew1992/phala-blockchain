/// Public key registry for workers and contracts.
pub use self::pallet::*;

#[frame_support::pallet]
pub mod pallet {
	use codec::Encode;
	use frame_support::{
		dispatch::DispatchResult,
		pallet_prelude::*,
		traits::{Currency, StorageVersion, UnixTime},
	};
	use frame_system::pallet_prelude::*;
	use scale_info::TypeInfo;
	use sp_core::H256;
	use sp_runtime::traits::Hash;
	use sp_runtime::SaturatedConversion;
	use sp_std::prelude::*;
	use sp_std::{convert::TryFrom, vec};

	use crate::attestation::{AttestationValidator, Error as AttestationError};
	use crate::mq::MessageOriginInfo;
	// Re-export
	pub use crate::attestation::{Attestation, IasValidator};

	use phala_types::{
		contract::messaging::ContractEvent,
		contract::{CodeIndex, ContractInfo},
		messaging::{
			self, bind_topic, DecodedMessage, GatekeeperChange, GatekeeperLaunch, MessageOrigin,
			SignedMessage, SystemEvent, WorkerEvent, WorkerContractReport,
		},
		ContractPublicKey, EcdhPublicKey, MasterPublicKey, WorkerPublicKey,
		WorkerRegistrationInfo,
	};

	bind_topic!(RegistryEvent, b"^phala/registry/event");
	#[derive(Encode, Decode, TypeInfo, Clone, Debug)]
	pub enum RegistryEvent {
		BenchReport { start_time: u64, iterations: u64 },
		MasterPubkey { master_pubkey: MasterPublicKey },
	}

	bind_topic!(ContractRegistryEvent<CodeHash, AccountId>, b"^phala/registry/contract");
	#[derive(Encode, Decode, Clone, Debug)]
	pub enum ContractRegistryEvent<CodeHash, AccountId> {
		PubkeyAvailable {
			pubkey: ContractPublicKey,
			info: ContractInfo<CodeHash, AccountId>,
		},
		ContractDeployed {
			contract_pubkey: ContractPublicKey,
			worker_pubkey: WorkerPublicKey,
		},
	}

	#[pallet::config]
	pub trait Config: frame_system::Config {
		type Event: From<Event<Self>> + IsType<<Self as frame_system::Config>::Event>;

		/// The currency in which fees are paid and contract balances are held.
		type Currency: Currency<Self::AccountId>;

		type UnixTime: UnixTime;
		type AttestationValidator: AttestationValidator;

		/// Verify attestation, SHOULD NOT SET FALSE ON PRODUCTION !!!
		#[pallet::constant]
		type VerifyPRuntime: Get<bool>;

		/// Verify relaychain genesis, SHOULD NOT SET FALSE ON PRODUCTION !!!
		#[pallet::constant]
		type VerifyRelaychainGenesisBlockHash: Get<bool>;

		/// Origin used to administer the pallet
		type GovernanceOrigin: EnsureOrigin<Self::Origin>;
	}

	const STORAGE_VERSION: StorageVersion = StorageVersion::new(1);

	#[pallet::pallet]
	#[pallet::generate_store(pub(super) trait Store)]
	#[pallet::storage_version(STORAGE_VERSION)]
	pub struct Pallet<T>(_);

	/// Gatekeeper pubkey list
	#[pallet::storage]
	pub type Gatekeeper<T: Config> = StorageValue<_, Vec<WorkerPublicKey>, ValueQuery>;

	/// Gatekeeper master pubkey
	#[pallet::storage]
	pub type GatekeeperMasterPubkey<T: Config> = StorageValue<_, MasterPublicKey>;

	/// Mapping from worker pubkey to WorkerInfo
	#[pallet::storage]
	pub type Workers<T: Config> =
		StorageMap<_, Twox64Concat, WorkerPublicKey, WorkerInfo<T::AccountId>>;

	// TODO(shelven): move contract code storage to a standalone pallet

	/// A mapping from an original code hash to the original code, untouched by instrumentation.
	#[pallet::storage]
	pub type ContractCode<T: Config> = StorageMap<_, Twox64Concat, CodeHash<T>, Vec<u8>>;

	/// The contract counter.
	#[pallet::storage]
	pub type ContractClusterCounter<T> = StorageValue<_, u64, ValueQuery>;

	#[pallet::storage]
	pub type Contracts<T: Config> =
		StorageMap<_, Twox64Concat, ContractPublicKey, ContractInfo<CodeHash<T>, T::AccountId>>;

	#[pallet::storage]
	pub type ContractWorkers<T> = StorageMap<_, Twox64Concat, ContractPublicKey, WorkerPublicKey>;

	// TODO(shelven): remove this
	/// Mapping from contract address to pubkey
	#[pallet::storage]
	pub type ContractKey<T> = StorageMap<_, Twox64Concat, H256, ContractPublicKey>;

	/// Pubkey for secret topics.
	#[pallet::storage]
	pub type TopicKey<T> = StorageMap<_, Blake2_128Concat, Vec<u8>, Vec<u8>>;

	#[pallet::storage]
	pub type BenchmarkDuration<T: Config> = StorageValue<_, u32>;

	/// Allow list of pRuntime binary digest
	///
	/// Only pRuntime within the list can register.
	#[pallet::storage]
	#[pallet::getter(fn pruntime_allowlist)]
	pub type PRuntimeAllowList<T: Config> = StorageValue<_, Vec<Vec<u8>>, ValueQuery>;

	/// Allow list of relaychain genesis
	///
	/// Only genesis within the list can do register.
	#[pallet::storage]
	#[pallet::getter(fn relaychain_genesis_allowlist)]
	pub type RelaychainGenesisBlockHashAllowList<T: Config> =
		StorageValue<_, Vec<H256>, ValueQuery>;

	#[pallet::event]
	#[pallet::generate_deposit(pub(super) fn deposit_event)]
	pub enum Event<T: Config> {
		GatekeeperAdded(WorkerPublicKey),
		CodeUploaded(CodeHash<T>),
		ContractInstantiated(ContractPublicKey, ContractInfo<CodeHash<T>, T::AccountId>),
	}

	#[pallet::error]
	pub enum Error<T> {
		CannotHandleUnknownMessage,
		InvalidSender,
		InvalidPubKey,
		MalformedSignature,
		InvalidSignatureLength,
		InvalidSignature,
		UnknownContract,
		// IAS related
		InvalidIASSigningCert,
		InvalidReport,
		InvalidQuoteStatus,
		BadIASReport,
		OutdatedIASReport,
		UnknownQuoteBodyFormat,
		// Report validation
		InvalidRuntimeInfoHash,
		InvalidRuntimeInfo,
		InvalidInput,
		InvalidBenchReport,
		WorkerNotFound,
		// Gatekeeper related
		InvalidGatekeeper,
		InvalidMasterPubkey,
		MasterKeyMismatch,
		MasterKeyUninitialized,
		// GenesisBlockHash related
		GenesisBlockHashRejected,
		GenesisBlockHashAlreadyExists,
		GenesisBlockHashNotFound,
		// PRuntime related
		PRuntimeRejected,
		PRuntimeAlreadyExists,
		PRuntimeNotFound,
		// Contract related
		CodeNotFound,
		DuplicatedContractPubkey,
	}

	type CodeHash<T> = <T as frame_system::Config>::Hash;

	#[pallet::call]
	impl<T: Config> Pallet<T>
	where
		T: crate::mq::Config,
	{
		#[pallet::weight(10_000 + T::DbWeight::get().writes(1))]
		pub fn force_set_benchmark_duration(origin: OriginFor<T>, value: u32) -> DispatchResult {
			ensure_root(origin)?;
			BenchmarkDuration::<T>::put(value);
			Ok(())
		}

		/// Force register a worker with the given pubkey with sudo permission
		#[pallet::weight(10_000 + T::DbWeight::get().writes(1))]
		pub fn force_register_worker(
			origin: OriginFor<T>,
			pubkey: WorkerPublicKey,
			ecdh_pubkey: EcdhPublicKey,
			operator: Option<T::AccountId>,
		) -> DispatchResult {
			ensure_root(origin)?;
			let worker_info = WorkerInfo {
				pubkey,
				ecdh_pubkey,
				runtime_version: 0,
				last_updated: 0,
				operator,
				confidence_level: 128u8,
				initial_score: None,
				features: vec![1, 4],
			};
			Workers::<T>::insert(&worker_info.pubkey, &worker_info);
			Self::push_message(SystemEvent::new_worker_event(
				pubkey,
				WorkerEvent::Registered(messaging::WorkerInfo {
					confidence_level: worker_info.confidence_level,
				}),
			));
			Ok(())
		}

		/// Force register a topic pubkey
		#[pallet::weight(10_000 + T::DbWeight::get().writes(1))]
		pub fn force_register_topic_pubkey(
			origin: OriginFor<T>,
			topic: Vec<u8>,
			pubkey: Vec<u8>,
		) -> DispatchResult {
			ensure_root(origin)?;
			TopicKey::<T>::insert(topic, pubkey);
			Ok(())
		}

		/// Register a gatekeeper.
		///
		/// Must be called by the Root origin.
		#[pallet::weight(10_000 + T::DbWeight::get().writes(1))]
		pub fn register_gatekeeper(
			origin: OriginFor<T>,
			gatekeeper: WorkerPublicKey,
		) -> DispatchResult {
			T::GovernanceOrigin::ensure_origin(origin)?;

			let mut gatekeepers = Gatekeeper::<T>::get();

			// wait for the lead gatekeeper to upload the master pubkey
			ensure!(
				gatekeepers.is_empty() || GatekeeperMasterPubkey::<T>::get().is_some(),
				Error::<T>::MasterKeyUninitialized
			);

			if !gatekeepers.contains(&gatekeeper) {
				let worker_info =
					Workers::<T>::try_get(&gatekeeper).or(Err(Error::<T>::WorkerNotFound))?;
				gatekeepers.push(gatekeeper);
				let gatekeeper_count = gatekeepers.len() as u32;
				Gatekeeper::<T>::put(gatekeepers);

				if gatekeeper_count == 1 {
					Self::push_message(GatekeeperLaunch::first_gatekeeper(
						gatekeeper,
						worker_info.ecdh_pubkey,
					));
				} else {
					Self::push_message(GatekeeperChange::gatekeeper_registered(
						gatekeeper,
						worker_info.ecdh_pubkey,
					));
				}
			}
			Ok(())
		}

		/// Unregister a gatekeeper, must be called by gatekeeper himself
		///
		/// Requirements:
		//  1. `sig` is the valid signature of specific unregister message
		#[allow(unused_variables)]
		#[pallet::weight(0)]
		pub fn unregister_gatekeeper(
			origin: OriginFor<T>,
			gatekeeper: WorkerPublicKey,
			sig: [u8; 64],
		) -> DispatchResult {
			// TODO.shelven
			panic!("unimpleneted");
		}

		/// (called by anyone on behalf of a worker)
		#[pallet::weight(0)]
		pub fn register_worker(
			origin: OriginFor<T>,
			pruntime_info: WorkerRegistrationInfo<T::AccountId>,
			attestation: Attestation,
		) -> DispatchResult {
			ensure_signed(origin)?;
			// Validate RA report & embedded user data
			let now = T::UnixTime::now().as_secs().saturated_into::<u64>();
			let runtime_info_hash = crate::hashing::blake2_256(&Encode::encode(&pruntime_info));
			let fields = T::AttestationValidator::validate(
				&attestation,
				&runtime_info_hash,
				now,
				T::VerifyPRuntime::get(),
				PRuntimeAllowList::<T>::get(),
			)
			.map_err(Into::<Error<T>>::into)?;

			if T::VerifyRelaychainGenesisBlockHash::get() {
				let genesis_block_hash = pruntime_info.genesis_block_hash;
				let allowlist = RelaychainGenesisBlockHashAllowList::<T>::get();
				ensure!(
					allowlist.contains(&genesis_block_hash),
					Error::<T>::GenesisBlockHashRejected
				);
			}

			// Update the registry
			let pubkey = pruntime_info.pubkey;
			Workers::<T>::mutate(pubkey, |v| {
				match v {
					Some(worker_info) => {
						// Case 1 - Refresh the RA report, optionally update the operator, and redo benchmark
						worker_info.last_updated = now;
						worker_info.operator = pruntime_info.operator;
						Self::push_message(SystemEvent::new_worker_event(
							pubkey,
							WorkerEvent::Registered(messaging::WorkerInfo {
								confidence_level: fields.confidence_level,
							}),
						));
					}
					None => {
						// Case 2 - New worker register
						*v = Some(WorkerInfo {
							pubkey,
							ecdh_pubkey: pruntime_info.ecdh_pubkey,
							runtime_version: pruntime_info.version,
							last_updated: now,
							operator: pruntime_info.operator,
							confidence_level: fields.confidence_level,
							initial_score: None,
							features: pruntime_info.features,
						});
						Self::push_message(SystemEvent::new_worker_event(
							pubkey,
							WorkerEvent::Registered(messaging::WorkerInfo {
								confidence_level: fields.confidence_level,
							}),
						));
					}
				}
			});
			// Trigger benchmark anyway
			let duration = BenchmarkDuration::<T>::get().unwrap_or_default();
			Self::push_message(SystemEvent::new_worker_event(
				pubkey,
				WorkerEvent::BenchStart { duration },
			));
			Ok(())
		}

		#[pallet::weight(0)]
		pub fn upload_code(origin: OriginFor<T>, code: Vec<u8>) -> DispatchResult {
			ensure_signed(origin)?;
			let code_hash = T::Hashing::hash(&code);
			ContractCode::<T>::insert(&code_hash, &code);
			Self::deposit_event(Event::CodeUploaded(code_hash));
			Ok(())
		}

		#[pallet::weight(0)]
		pub fn instantiate_contract(
			origin: OriginFor<T>,
			// #[pallet::compact] endowment: BalanceOf<T>,
			// #[pallet::compact] gas_limit: Weight,
			code_index: CodeIndex<CodeHash<T>>,
			data: Vec<u8>,
			salt: Vec<u8>,
			deploy_worker: WorkerPublicKey,
		) -> DispatchResult {
			let deployer = ensure_signed(origin)?;

			match code_index {
				CodeIndex::NativeCode(_) => {}
				CodeIndex::WasmCode(code_hash) => {
					ensure!(
						ContractCode::<T>::contains_key(code_hash),
						Error::<T>::CodeNotFound
					);
				}
			}

			let worker_info =
				Workers::<T>::try_get(&deploy_worker).or(Err(Error::<T>::WorkerNotFound))?;

			let cluster_id = ContractClusterCounter::<T>::mutate(|counter| {
				*counter += 1;
				*counter
			});
			// we send hash instead of raw code here to reduce message size
			let contract_info = ContractInfo {
				deployer,
				cluster_id,
				salt,
				code_index,
				instantiate_data: data,
			};
			Self::push_message(ContractEvent::instantiate_code(
				contract_info,
				(worker_info.pubkey, worker_info.ecdh_pubkey),
			));

			Ok(())
		}

		/// Registers a pRuntime image as the canonical runtime with its digest.
		#[pallet::weight(0)]
		pub fn add_pruntime(origin: OriginFor<T>, pruntime_hash: Vec<u8>) -> DispatchResult {
			T::GovernanceOrigin::ensure_origin(origin)?;

			let mut allowlist = PRuntimeAllowList::<T>::get();
			ensure!(
				!allowlist.contains(&pruntime_hash),
				Error::<T>::PRuntimeAlreadyExists
			);

			allowlist.push(pruntime_hash);
			PRuntimeAllowList::<T>::put(allowlist);

			Ok(())
		}

		#[pallet::weight(0)]
		pub fn remove_pruntime(origin: OriginFor<T>, pruntime_hash: Vec<u8>) -> DispatchResult {
			T::GovernanceOrigin::ensure_origin(origin)?;

			let allowlist = PRuntimeAllowList::<T>::get();
			ensure!(
				allowlist.contains(&pruntime_hash),
				Error::<T>::PRuntimeNotFound
			);

			let filtered: Vec<_> = allowlist
				.into_iter()
				.filter(|h| *h != pruntime_hash)
				.collect();
			PRuntimeAllowList::<T>::put(filtered);

			Ok(())
		}

		#[pallet::weight(0)]
		pub fn add_relaychain_genesis_block_hash(
			origin: OriginFor<T>,
			genesis_block_hash: H256,
		) -> DispatchResult {
			T::GovernanceOrigin::ensure_origin(origin)?;

			let mut allowlist = RelaychainGenesisBlockHashAllowList::<T>::get();
			ensure!(
				!allowlist.contains(&genesis_block_hash),
				Error::<T>::GenesisBlockHashAlreadyExists
			);

			allowlist.push(genesis_block_hash);
			RelaychainGenesisBlockHashAllowList::<T>::put(allowlist);

			Ok(())
		}

		#[pallet::weight(0)]
		pub fn remove_relaychain_genesis_block_hash(
			origin: OriginFor<T>,
			genesis_block_hash: H256,
		) -> DispatchResult {
			T::GovernanceOrigin::ensure_origin(origin)?;

			let allowlist = RelaychainGenesisBlockHashAllowList::<T>::get();
			ensure!(
				allowlist.contains(&genesis_block_hash),
				Error::<T>::GenesisBlockHashNotFound
			);

			let filtered: Vec<_> = allowlist
				.into_iter()
				.filter(|h| *h != genesis_block_hash)
				.collect();
			RelaychainGenesisBlockHashAllowList::<T>::put(filtered);

			Ok(())
		}
	}

	// TODO.kevin: Move it to mq
	impl<T: Config> Pallet<T>
	where
		T: crate::mq::Config,
	{
		pub fn check_message(message: &SignedMessage) -> DispatchResult {
			let pubkey_copy: ContractPublicKey;
			let pubkey = match &message.message.sender {
				MessageOrigin::Worker(pubkey) => pubkey,
				MessageOrigin::Contract(id) => {
					pubkey_copy = ContractKey::<T>::get(id).ok_or(Error::<T>::UnknownContract)?;
					&pubkey_copy
				}
				MessageOrigin::Gatekeeper => {
					// GatekeeperMasterPubkey should not be None
					pubkey_copy = GatekeeperMasterPubkey::<T>::get()
						.ok_or(Error::<T>::MasterKeyUninitialized)?;
					&pubkey_copy
				}
				_ => return Err(Error::<T>::CannotHandleUnknownMessage.into()),
			};
			Self::verify_signature(pubkey, message)
		}

		fn verify_signature(pubkey: &WorkerPublicKey, message: &SignedMessage) -> DispatchResult {
			let raw_sig = &message.signature;
			ensure!(raw_sig.len() == 64, Error::<T>::InvalidSignatureLength);
			let sig = sp_core::sr25519::Signature::try_from(raw_sig.as_slice())
				.or(Err(Error::<T>::MalformedSignature))?;
			let data = message.data_be_signed();
			ensure!(
				sp_io::crypto::sr25519_verify(&sig, &data, pubkey),
				Error::<T>::InvalidSignature
			);
			Ok(())
		}

		pub fn on_message_received(message: DecodedMessage<RegistryEvent>) -> DispatchResult {
			let worker_pubkey = match &message.sender {
				MessageOrigin::Worker(key) => key,
				_ => return Err(Error::<T>::InvalidSender.into()),
			};

			match message.payload {
				RegistryEvent::BenchReport {
					start_time,
					iterations,
				} => {
					let now = T::UnixTime::now().as_millis().saturated_into::<u64>();
					if now <= start_time {
						// Oops, should not happen
						return Err(Error::<T>::InvalidBenchReport.into());
					}

					const MAX_SCORE: u32 = 6000;
					let score = iterations / ((now - start_time) / 1000);
					let score = score * 6; // iterations per 6s
					let score = MAX_SCORE.min(score as u32);

					Workers::<T>::mutate(worker_pubkey, |val| {
						if let Some(val) = val {
							val.initial_score = Some(score);
							val.last_updated = now;
						}
					});

					Self::push_message(SystemEvent::new_worker_event(
						*worker_pubkey,
						WorkerEvent::BenchScore(score),
					));
				}
				RegistryEvent::MasterPubkey { master_pubkey } => {
					let gatekeepers = Gatekeeper::<T>::get();
					ensure!(
						gatekeepers.contains(worker_pubkey),
						Error::<T>::InvalidGatekeeper
					);
					match GatekeeperMasterPubkey::<T>::try_get() {
						Ok(saved_pubkey) => {
							ensure!(
								saved_pubkey.0 == master_pubkey.0,
								Error::<T>::MasterKeyMismatch // Oops, this is really bad
							);
						}
						_ => {
							GatekeeperMasterPubkey::<T>::put(master_pubkey);
							Self::push_message(GatekeeperLaunch::master_pubkey_on_chain(
								master_pubkey,
							));
						}
					}
				}
			}
			Ok(())
		}

		pub fn on_contract_message_received(
			message: DecodedMessage<ContractRegistryEvent<CodeHash<T>, T::AccountId>>,
		) -> DispatchResult {
			ensure!(
				message.sender == MessageOrigin::Gatekeeper,
				Error::<T>::InvalidSender
			);
			match message.payload {
				ContractRegistryEvent::PubkeyAvailable { pubkey, info } => {
					ensure!(
						Contracts::<T>::contains_key(pubkey),
						Error::<T>::DuplicatedContractPubkey
					);
					Contracts::<T>::insert(&pubkey, &info);
					Self::deposit_event(Event::ContractInstantiated(pubkey, info));
				}
				ContractRegistryEvent::ContractDeployed {
					contract_pubkey,
					worker_pubkey,
				} => {
					ContractWorkers::<T>::insert(&contract_pubkey, &worker_pubkey);
				}
			}
			Ok(())
		}

		pub fn on_worker_contract_message_received(
			message: DecodedMessage<WorkerContractReport>,
		) -> DispatchResult {
			match &message.sender {
				MessageOrigin::Worker(_) => (),
				_ => return Err(Error::<T>::InvalidSender.into()),
			}
			match message.payload {
				WorkerContractReport::ContractInstantiated {
					id,
<<<<<<< HEAD
					group_id: _,
					deployer: _,
=======
					cluster_id: _,
					owner: _,
>>>>>>> 6e35fe7e
					pubkey,
				} => {
					ContractKey::<T>::insert(id, pubkey);
				}
			}
			Ok(())
		}

		#[cfg(test)]
		pub(crate) fn internal_set_benchmark(worker: &WorkerPublicKey, score: Option<u32>) {
			Workers::<T>::mutate(worker, |w| {
				if let Some(w) = w {
					w.initial_score = score;
				}
			});
		}
	}

	// Genesis config build

	/// Genesis config to add some genesis worker or gatekeeper for testing purpose.
	#[pallet::genesis_config]
	pub struct GenesisConfig<T: Config> {
		/// [(identity, ecdh, operator)]
		pub workers: Vec<(WorkerPublicKey, Vec<u8>, Option<T::AccountId>)>,
		/// [identity]
		pub gatekeepers: Vec<WorkerPublicKey>,
		pub benchmark_duration: u32,
	}

	#[cfg(feature = "std")]
	impl<T: Config> Default for GenesisConfig<T> {
		fn default() -> Self {
			Self {
				workers: Default::default(),
				gatekeepers: Default::default(),
				benchmark_duration: 8u32,
			}
		}
	}

	#[pallet::genesis_build]
	impl<T: Config> GenesisBuild<T> for GenesisConfig<T>
	where
		T: crate::mq::Config,
	{
		fn build(&self) {
			use std::convert::TryInto;
			for (pubkey, ecdh_pubkey, operator) in &self.workers {
				Workers::<T>::insert(
					&pubkey,
					&WorkerInfo {
						pubkey: *pubkey,
						ecdh_pubkey: ecdh_pubkey.as_slice().try_into().expect("Bad ecdh key"),
						runtime_version: 0,
						last_updated: 0,
						operator: operator.clone(),
						confidence_level: 128u8,
						initial_score: None,
						features: vec![1, 4],
					},
				);
				Pallet::<T>::queue_message(SystemEvent::new_worker_event(
					*pubkey,
					WorkerEvent::Registered(messaging::WorkerInfo {
						confidence_level: 128u8,
					}),
				));
				Pallet::<T>::queue_message(SystemEvent::new_worker_event(
					*pubkey,
					WorkerEvent::BenchStart {
						duration: self.benchmark_duration,
					},
				));
				BenchmarkDuration::<T>::put(self.benchmark_duration);
			}
			let mut gatekeepers: Vec<WorkerPublicKey> = Vec::new();
			for gatekeeper in &self.gatekeepers {
				if let Ok(worker_info) = Workers::<T>::try_get(&gatekeeper) {
					gatekeepers.push(*gatekeeper);
					let gatekeeper_count = gatekeepers.len() as u32;
					Gatekeeper::<T>::put(gatekeepers.clone());
					if gatekeeper_count == 1 {
						Pallet::<T>::queue_message(GatekeeperLaunch::first_gatekeeper(
							*gatekeeper,
							worker_info.ecdh_pubkey,
						));
					} else {
						Pallet::<T>::queue_message(GatekeeperChange::gatekeeper_registered(
							*gatekeeper,
							worker_info.ecdh_pubkey,
						));
					}
				}
			}
		}
	}

	#[pallet::hooks]
	impl<T: Config> Hooks<BlockNumberFor<T>> for Pallet<T> {
		fn on_runtime_upgrade() -> Weight {
			let mut w = 0;
			let old = Self::on_chain_storage_version();
			w += T::DbWeight::get().reads(1);

			if old == 0 {
				w += migrations::initialize::<T>();
				STORAGE_VERSION.put::<super::Pallet<T>>();
				w += T::DbWeight::get().writes(1);
			}
			w
		}
	}

	mod migrations {
		use super::{BenchmarkDuration, Config};
		use frame_support::pallet_prelude::*;

		pub fn initialize<T: Config>() -> Weight {
			log::info!("phala_pallet::registry: initialize()");
			BenchmarkDuration::<T>::put(50);
			T::DbWeight::get().writes(1)
		}
	}

	impl<T: Config + crate::mq::Config> MessageOriginInfo for Pallet<T> {
		type Config = T;
	}

	#[derive(Encode, Decode, TypeInfo, Debug, Clone)]
	pub struct WorkerInfo<AccountId> {
		// identity
		pubkey: WorkerPublicKey,
		ecdh_pubkey: EcdhPublicKey,
		// system
		runtime_version: u32,
		last_updated: u64,
		pub operator: Option<AccountId>,
		// platform
		pub confidence_level: u8,
		// scoring
		pub initial_score: Option<u32>,
		features: Vec<u32>,
	}

	impl<T: Config> From<AttestationError> for Error<T> {
		fn from(err: AttestationError) -> Self {
			match err {
				AttestationError::PRuntimeRejected => Self::PRuntimeRejected,
				AttestationError::InvalidIASSigningCert => Self::InvalidIASSigningCert,
				AttestationError::InvalidReport => Self::InvalidReport,
				AttestationError::InvalidQuoteStatus => Self::InvalidQuoteStatus,
				AttestationError::BadIASReport => Self::BadIASReport,
				AttestationError::OutdatedIASReport => Self::OutdatedIASReport,
				AttestationError::UnknownQuoteBodyFormat => Self::UnknownQuoteBodyFormat,
				AttestationError::InvalidUserDataHash => Self::InvalidRuntimeInfoHash,
			}
		}
	}

	#[cfg(test)]
	mod test {
		use frame_support::{assert_noop, assert_ok};

		use super::*;
		use crate::mock::{
			ecdh_pubkey, elapse_seconds, new_test_ext, set_block_1,
			setup_relaychain_genesis_allowlist, worker_pubkey, Origin, Test,
		};
		// Pallets
		use crate::mock::PhalaRegistry;

		#[test]
		fn test_register_worker() {
			new_test_ext().execute_with(|| {
				set_block_1();
				setup_relaychain_genesis_allowlist();

				// New registration without valid genesis_block_hash
				assert_noop!(
					PhalaRegistry::register_worker(
						Origin::signed(1),
						WorkerRegistrationInfo::<u64> {
							version: 1,
							machine_id: Default::default(),
							pubkey: worker_pubkey(1),
							ecdh_pubkey: ecdh_pubkey(1),
							genesis_block_hash: Default::default(),
							features: vec![4, 1],
							operator: Some(1),
						},
						Attestation::SgxIas {
							ra_report: Vec::new(),
							signature: Vec::new(),
							raw_signing_cert: Vec::new(),
						}
					),
					Error::<Test>::GenesisBlockHashRejected
				);

				// New registration
				assert_ok!(PhalaRegistry::register_worker(
					Origin::signed(1),
					WorkerRegistrationInfo::<u64> {
						version: 1,
						machine_id: Default::default(),
						pubkey: worker_pubkey(1),
						ecdh_pubkey: ecdh_pubkey(1),
						genesis_block_hash: H256::repeat_byte(1),
						features: vec![4, 1],
						operator: Some(1),
					},
					Attestation::SgxIas {
						ra_report: Vec::new(),
						signature: Vec::new(),
						raw_signing_cert: Vec::new(),
					},
				));
				let worker = Workers::<Test>::get(worker_pubkey(1)).unwrap();
				assert_eq!(worker.operator, Some(1));
				// Refreshed validator
				elapse_seconds(100);
				assert_ok!(PhalaRegistry::register_worker(
					Origin::signed(1),
					WorkerRegistrationInfo::<u64> {
						version: 1,
						machine_id: Default::default(),
						pubkey: worker_pubkey(1),
						ecdh_pubkey: ecdh_pubkey(1),
						genesis_block_hash: H256::repeat_byte(1),
						features: vec![4, 1],
						operator: Some(2),
					},
					Attestation::SgxIas {
						ra_report: Vec::new(),
						signature: Vec::new(),
						raw_signing_cert: Vec::new(),
					},
				));
				let worker = Workers::<Test>::get(worker_pubkey(1)).unwrap();
				assert_eq!(worker.last_updated, 100);
				assert_eq!(worker.operator, Some(2));
			});
		}

		#[test]
		fn test_pruntime_allowlist_works() {
			new_test_ext().execute_with(|| {
				// Set block number to 1 to test the events
				set_block_1();

				let sample: Vec<u8> = [1, 2, 3, 4].to_vec();
				assert_ok!(PhalaRegistry::add_pruntime(Origin::root(), sample.clone()));
				assert_noop!(
					PhalaRegistry::add_pruntime(Origin::root(), sample.clone()),
					Error::<Test>::PRuntimeAlreadyExists
				);
				assert_eq!(PRuntimeAllowList::<Test>::get().len(), 1);
				assert_ok!(PhalaRegistry::remove_pruntime(
					Origin::root(),
					sample.clone()
				));
				assert_noop!(
					PhalaRegistry::remove_pruntime(Origin::root(), sample.clone()),
					Error::<Test>::PRuntimeNotFound
				);
				assert_eq!(PRuntimeAllowList::<Test>::get().len(), 0);
			});
		}

		#[test]
		fn test_relaychain_genesis_block_hash_allowlist_works() {
			new_test_ext().execute_with(|| {
				// Set block number to 1 to test the events
				set_block_1();

				let sample: H256 = H256::repeat_byte(1);
				assert_ok!(PhalaRegistry::add_relaychain_genesis_block_hash(
					Origin::root(),
					sample.clone()
				));
				assert_noop!(
					PhalaRegistry::add_relaychain_genesis_block_hash(
						Origin::root(),
						sample.clone()
					),
					Error::<Test>::GenesisBlockHashAlreadyExists
				);
				assert_eq!(RelaychainGenesisBlockHashAllowList::<Test>::get().len(), 1);
				assert_ok!(PhalaRegistry::remove_relaychain_genesis_block_hash(
					Origin::root(),
					sample.clone()
				));
				assert_noop!(
					PhalaRegistry::remove_relaychain_genesis_block_hash(
						Origin::root(),
						sample.clone()
					),
					Error::<Test>::GenesisBlockHashNotFound
				);
				assert_eq!(RelaychainGenesisBlockHashAllowList::<Test>::get().len(), 0);
			});
		}
	}
}<|MERGE_RESOLUTION|>--- conflicted
+++ resolved
@@ -635,13 +635,8 @@
 			match message.payload {
 				WorkerContractReport::ContractInstantiated {
 					id,
-<<<<<<< HEAD
-					group_id: _,
+					cluster_id: _,
 					deployer: _,
-=======
-					cluster_id: _,
-					owner: _,
->>>>>>> 6e35fe7e
 					pubkey,
 				} => {
 					ContractKey::<T>::insert(id, pubkey);

--- conflicted
+++ resolved
@@ -12,13 +12,8 @@
 use anyhow::{anyhow, Context, Result};
 use core::fmt;
 use log::info;
-<<<<<<< HEAD
 use phala_scheduler::RequestScheduler;
-use pink::runtime::ExecSideEffects;
-=======
-use phala_fair_queue::FairQueue;
 use pink::{runtime::ExecSideEffects, types::AccountId};
->>>>>>> 232ba5d2
 use runtime::BlockNumber;
 
 use crate::contracts;
@@ -601,11 +596,7 @@
         contract_id: &ContractId,
         origin: Option<&chain::AccountId>,
         query: OpaqueQuery,
-<<<<<<< HEAD
         query_scheduler: RequestScheduler<ContractId>,
-    ) -> Result<impl Future<Output = Result<OpaqueReply, OpaqueError>>, OpaqueError> {
-=======
-        query_queue: FairQueue<ContractId>,
     ) -> Result<
         impl Future<
             Output = Result<
@@ -615,7 +606,6 @@
         >,
         OpaqueError,
     > {
->>>>>>> 232ba5d2
         use pink::storage::Snapshot as _;
 
         let contract = self
